--- conflicted
+++ resolved
@@ -19,17 +19,10 @@
     "react-supabase": "^0.2.0"
   },
   "devDependencies": {
-<<<<<<< HEAD
-    "@remix-run/dev": "1.4.3",
-    "@remix-run/eslint-config": "1.4.3",
+    "@remix-run/dev": "1.5.1",
+    "@remix-run/eslint-config": "1.5.1",
     "@types/react": "^18.0.9",
     "@types/react-dom": "^18.0.4",
-=======
-    "@remix-run/dev": "1.5.1",
-    "@remix-run/eslint-config": "1.5.1",
-    "@types/react": "^17.0.39",
-    "@types/react-dom": "^17.0.13",
->>>>>>> 000f37c7
     "eslint": "^8.10.0",
     "typescript": "^4.6.2"
   },

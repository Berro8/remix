--- conflicted
+++ resolved
@@ -29,11 +29,7 @@
     uses: ./.github/workflows/shared-test-unit.yml
     with:
       os: "ubuntu-latest"
-<<<<<<< HEAD
       node_version: "[18, 20]"
-=======
-      node_version: "['18', '20.5']"
->>>>>>> e547efde
 
   unit-windows:
     name: "🧪 Unit Test"
@@ -41,11 +37,7 @@
     uses: ./.github/workflows/shared-test-unit.yml
     with:
       os: "windows-latest"
-<<<<<<< HEAD
       node_version: "[18, 20]"
-=======
-      node_version: "['18', '20.5']"
->>>>>>> e547efde
 
   integration-ubuntu:
     name: "👀 Integration Test"
@@ -53,11 +45,7 @@
     uses: ./.github/workflows/shared-test-integration.yml
     with:
       os: "ubuntu-latest"
-<<<<<<< HEAD
       node_version: "[18, 20]"
-=======
-      node_version: "['18', '20.5']"
->>>>>>> e547efde
       browser: '["chromium", "firefox"]'
 
   integration-windows:
@@ -66,11 +54,7 @@
     uses: ./.github/workflows/shared-test-integration.yml
     with:
       os: "windows-latest"
-<<<<<<< HEAD
       node_version: "[18, 20]"
-=======
-      node_version: "['18', '20.5']"
->>>>>>> e547efde
       browser: '["msedge"]'
 
   integration-macos:
@@ -79,9 +63,5 @@
     uses: ./.github/workflows/shared-test-integration.yml
     with:
       os: "macos-latest"
-<<<<<<< HEAD
       node_version: "[18, 20]"
-=======
-      node_version: "['18', '20.5']"
->>>>>>> e547efde
       browser: '["webkit"]'
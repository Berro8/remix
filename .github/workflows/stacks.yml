name: 🥞 Remix Stacks Test

on:
  workflow_call:
    inputs:
      version:
        required: true
        type: string

jobs:
  setup:
    name: Remix Stacks Test
    if: github.repository == 'remix-run/remix'
    runs-on: ubuntu-latest
    strategy:
      matrix:
        stack:
          - repo: "remix-run/indie-stack"
            name: "indie"
          - repo: "remix-run/blues-stack"
            name: "blues"
          - repo: "remix-run/grunge-stack"
            name: "grunge"
    steps:
      - name: 🛑 Cancel Previous Runs
        uses: styfle/cancel-workflow-action@0.9.1

      - name: ⎔ Setup node
        uses: actions/setup-node@v3
        with:
          node-version: 16

      - name: ⚒️ Create new ${{ matrix.stack.name }} app with ${{ inputs.version }}
        run: |
          npx -y create-remix@${{ inputs.version }} ${{ matrix.stack.name }} --template ${{ matrix.stack.repo }} --typescript --no-install

<<<<<<< HEAD
      - name: 📥 Install deps
        uses: bahmutov/npm-install@v1 # more fine grained control than actions/setup-node@v3 caching, i.e. package.json doesn't exist until after the create-remix step
=======
      - name: ⎔ Setup dependency caching
        uses: actions/setup-node@v3
>>>>>>> b9280400
        with:
          cache: npm
          cache-dependency-path: ${{ matrix.stack.name }}/package.json

      - name: 📥 Install deps
        run: npm install
        working-directory: ${{ matrix.stack.name }}

      - name: Run `remix init`
        run: |
          cd ${{ matrix.stack.name }}
          npx remix init

      - name: 🏄 Copy test env vars
        run: |
          cd ${{ matrix.stack.name }}
          cp .env.example .env

      - name: 📁 Zip artifact
        run: zip ${{ matrix.stack.name }}.zip ./${{ matrix.stack.name }} -r -x "**/node_modules/*"

      - name: 🗄️ Archive ${{ matrix.stack.name }}
        uses: actions/upload-artifact@v3
        with:
          name: ${{ matrix.stack.name }}-archive
          path: ${{ matrix.stack.name }}.zip

  lint:
    name: ⬣ ESLint
    if: github.repository == 'remix-run/remix'
    needs: [setup]
    runs-on: ubuntu-latest
    strategy:
      matrix:
        stack:
          - repo: "remix-run/indie-stack"
            name: "indie"
          - repo: "remix-run/blues-stack"
            name: "blues"
          - repo: "remix-run/grunge-stack"
            name: "grunge"
    steps:
      - name: 🛑 Cancel Previous Runs
        uses: styfle/cancel-workflow-action@0.9.1

      - name: 🗄️ Restore ${{ matrix.stack.name }}
        uses: actions/download-artifact@v3
        with:
          name: ${{ matrix.stack.name }}-archive

      - name: 📁 Unzip artifact
        run: unzip ${{ matrix.stack.name }}.zip

<<<<<<< HEAD
      - name: 📥 Install deps
        uses: bahmutov/npm-install@v1 # more fine grained control than actions/setup-node@v3 caching, i.e. package.json doesn't exist until after the unzip step
=======
      - name: ⎔ Setup node and dependency caching
        uses: actions/setup-node@v3
>>>>>>> b9280400
        with:
          node-version: 16
          cache: npm
          cache-dependency-path: ${{ matrix.stack.name }}/package.json

      - name: 📥 Install deps
        run: npm install
        working-directory: ${{ matrix.stack.name }}

      - name: 🔬 Lint
        run: |
          cd ${{ matrix.stack.name }}
          npm run lint

  typecheck:
    name: ʦ TypeScript
    needs: [setup]
    if: github.repository == 'remix-run/remix'
    runs-on: ubuntu-latest
    strategy:
      matrix:
        stack:
          - repo: "remix-run/indie-stack"
            name: "indie"
          - repo: "remix-run/blues-stack"
            name: "blues"
          - repo: "remix-run/grunge-stack"
            name: "grunge"
    steps:
      - name: 🛑 Cancel Previous Runs
        uses: styfle/cancel-workflow-action@0.9.1

      - name: 🗄️ Restore ${{ matrix.stack.name }}
        uses: actions/download-artifact@v3
        with:
          name: ${{ matrix.stack.name }}-archive

      - name: 📁 Unzip artifact
        run: unzip ${{ matrix.stack.name }}.zip

<<<<<<< HEAD
      - name: 📥 Install deps
        uses: bahmutov/npm-install@v1 # more fine grained control than actions/setup-node@v3 caching, i.e. package.json doesn't exist until after the unzip step
=======
      - name: ⎔ Setup node and dependency caching
        uses: actions/setup-node@v3
>>>>>>> b9280400
        with:
          node-version: 16
          cache: npm
          cache-dependency-path: ${{ matrix.stack.name }}/package.json

      - name: 📥 Install deps
        run: npm install
        working-directory: ${{ matrix.stack.name }}

      - name: 🔎 Type check
        run: |
          cd ${{ matrix.stack.name }}
          npm run typecheck --if-present

  vitest:
    name: ⚡ Vitest
    if: github.repository == 'remix-run/remix'
    needs: [setup]
    runs-on: ubuntu-latest
    strategy:
      matrix:
        stack:
          - repo: "remix-run/indie-stack"
            name: "indie"
          - repo: "remix-run/blues-stack"
            name: "blues"
          - repo: "remix-run/grunge-stack"
            name: "grunge"
    steps:
      - name: 🛑 Cancel Previous Runs
        uses: styfle/cancel-workflow-action@0.9.1

      - name: 🗄️ Restore ${{ matrix.stack.name }}
        uses: actions/download-artifact@v3
        with:
          name: ${{ matrix.stack.name }}-archive

      - name: 📁 Unzip artifact
        run: unzip ${{ matrix.stack.name }}.zip

<<<<<<< HEAD
      - name: 📥 Install deps
        uses: bahmutov/npm-install@v1 # more fine grained control than actions/setup-node@v3 caching, i.e. package.json doesn't exist until after the unzip step
=======
      - name: ⎔ Setup node and dependency caching
        uses: actions/setup-node@v3
>>>>>>> b9280400
        with:
          node-version: 16
          cache: npm
          cache-dependency-path: ${{ matrix.stack.name }}/package.json

      - name: 📥 Install deps
        run: npm install
        working-directory: ${{ matrix.stack.name }}

      - name: ⚡ Run vitest
        run: |
          cd ${{ matrix.stack.name }}
          npm run test -- --coverage

  cypress:
    name: ⚫️ Cypress
    if: github.repository == 'remix-run/remix'
    needs: [setup]
    runs-on: ubuntu-latest
    strategy:
      matrix:
        stack:
          - repo: "remix-run/indie-stack"
            name: "indie"
            cypress: "npm run start:mocks"
          - repo: "remix-run/blues-stack"
            name: "blues"
            cypress: "npm run start:mocks"
          - repo: "remix-run/grunge-stack"
            name: "grunge"
            cypress: "npm run dev"
    steps:
      - name: 🛑 Cancel Previous Runs
        uses: styfle/cancel-workflow-action@0.9.1

      - name: 🗄️ Restore ${{ matrix.stack.name }}
        uses: actions/download-artifact@v3
        with:
          name: ${{ matrix.stack.name }}-archive

      - name: 📁 Unzip artifact
        run: unzip ${{ matrix.stack.name }}.zip

<<<<<<< HEAD
      - name: 📥 Install deps
        uses: bahmutov/npm-install@v1 # more fine grained control than actions/setup-node@v3 caching, i.e. package.json doesn't exist until after the unzip step
=======
      - name: ⎔ Setup node and dependency caching
        uses: actions/setup-node@v3
>>>>>>> b9280400
        with:
          node-version: 16
          cache: npm
          cache-dependency-path: ${{ matrix.stack.name }}/package.json

      - name: 📥 Install deps
        run: npm install
        working-directory: ${{ matrix.stack.name }}

      - name: 🐳 Docker compose
        if: ${{ matrix.stack.name == 'blues' }}
        # the sleep is just there to give time for postgres to get started
        run: |
          cd ${{ matrix.stack.name }}
          docker-compose up -d && sleep 3
        env:
          DATABASE_URL: "postgresql://postgres:postgres@localhost:5432/postgres"

      - name: 🛠 Setup Database
        if: ${{ matrix.stack.name != 'grunge' }}
        run: |
          cd ${{ matrix.stack.name }}
          npx prisma migrate reset --force

      - name: ⚙️ Build
        run: |
          cd ${{ matrix.stack.name }}
          npm run build

      - name: 🌳 Cypress run
        uses: cypress-io/github-action@v4
        with:
          start: ${{ matrix.stack.cypress }}
          wait-on: "http://localhost:8811"
          working-directory: ${{ matrix.stack.name }}
        env:
          PORT: "8811"<|MERGE_RESOLUTION|>--- conflicted
+++ resolved
@@ -34,13 +34,8 @@
         run: |
           npx -y create-remix@${{ inputs.version }} ${{ matrix.stack.name }} --template ${{ matrix.stack.repo }} --typescript --no-install
 
-<<<<<<< HEAD
-      - name: 📥 Install deps
-        uses: bahmutov/npm-install@v1 # more fine grained control than actions/setup-node@v3 caching, i.e. package.json doesn't exist until after the create-remix step
-=======
       - name: ⎔ Setup dependency caching
         uses: actions/setup-node@v3
->>>>>>> b9280400
         with:
           cache: npm
           cache-dependency-path: ${{ matrix.stack.name }}/package.json
@@ -94,13 +89,8 @@
       - name: 📁 Unzip artifact
         run: unzip ${{ matrix.stack.name }}.zip
 
-<<<<<<< HEAD
-      - name: 📥 Install deps
-        uses: bahmutov/npm-install@v1 # more fine grained control than actions/setup-node@v3 caching, i.e. package.json doesn't exist until after the unzip step
-=======
-      - name: ⎔ Setup node and dependency caching
-        uses: actions/setup-node@v3
->>>>>>> b9280400
+      - name: ⎔ Setup node and dependency caching
+        uses: actions/setup-node@v3
         with:
           node-version: 16
           cache: npm
@@ -141,13 +131,8 @@
       - name: 📁 Unzip artifact
         run: unzip ${{ matrix.stack.name }}.zip
 
-<<<<<<< HEAD
-      - name: 📥 Install deps
-        uses: bahmutov/npm-install@v1 # more fine grained control than actions/setup-node@v3 caching, i.e. package.json doesn't exist until after the unzip step
-=======
-      - name: ⎔ Setup node and dependency caching
-        uses: actions/setup-node@v3
->>>>>>> b9280400
+      - name: ⎔ Setup node and dependency caching
+        uses: actions/setup-node@v3
         with:
           node-version: 16
           cache: npm
@@ -188,13 +173,8 @@
       - name: 📁 Unzip artifact
         run: unzip ${{ matrix.stack.name }}.zip
 
-<<<<<<< HEAD
-      - name: 📥 Install deps
-        uses: bahmutov/npm-install@v1 # more fine grained control than actions/setup-node@v3 caching, i.e. package.json doesn't exist until after the unzip step
-=======
-      - name: ⎔ Setup node and dependency caching
-        uses: actions/setup-node@v3
->>>>>>> b9280400
+      - name: ⎔ Setup node and dependency caching
+        uses: actions/setup-node@v3
         with:
           node-version: 16
           cache: npm
@@ -238,13 +218,8 @@
       - name: 📁 Unzip artifact
         run: unzip ${{ matrix.stack.name }}.zip
 
-<<<<<<< HEAD
-      - name: 📥 Install deps
-        uses: bahmutov/npm-install@v1 # more fine grained control than actions/setup-node@v3 caching, i.e. package.json doesn't exist until after the unzip step
-=======
-      - name: ⎔ Setup node and dependency caching
-        uses: actions/setup-node@v3
->>>>>>> b9280400
+      - name: ⎔ Setup node and dependency caching
+        uses: actions/setup-node@v3
         with:
           node-version: 16
           cache: npm

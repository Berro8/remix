---
title: Styling
---

# Styling

The primary way to style in Remix (and the web) is to add a `<link rel="stylesheet">` to the page. In Remix, you can add these links via the [Route Module `links` export][route-module-links] at route layout boundaries. When the route is active, the stylesheet is added to the page. When the route is no longer active, the stylesheet is removed.

```js
export function links() {
  return [
    {
      rel: "stylesheet",
      href: "https://unpkg.com/modern-css-reset@1.4.0/dist/reset.min.css",
    },
  ];
}
```

Each nested route's `links` are merged (parents first) and rendered as `<link>` tags by the `<Links/>` you rendered in `app/root.js` in the head of the document.

```tsx filename=app/root.js lines=[1,7]
import { Links } from "@remix-run/react";
// ...
export default function Root() {
  return (
    <html>
      <head>
        <Links />
        {/* ... */}
      </head>
      {/* ... */}
    </html>
  );
}
```

You can also import CSS files directly into your modules and Remix will:

1. Copy the file to your browser build directory
2. Fingerprint the file for long-term caching
3. Return the public URL to your module to be used while rendering

```tsx filename=app/root.tsx
// ...
import styles from "~/styles/global.css";
// styles is now something like /build/global-AE33KB2.css

export function links() {
  return [{ rel: "stylesheet", href: styles }];
}
```

## CSS Ecosystem and Performance

<docs-info>We are still researching how best to support, and be supported by, the various styling libraries without sacrificing the user's network tab or creating a maintenance burden for Remix.</docs-info>

In today's ecosystem there are dozens of approaches and frameworks for styling. Remix supports many of them out of the box, but the frameworks that require direct integration with our compiler and expect Remix to automatically inject styles onto the page don't work right now.

We recognize that not being able to use your favorite CSS framework is a bummer. If yours isn't supported right now, we hope you'll find some of the approaches in this document equally as productive. We also recognize that supporting a variety of tools is critical for migration paths to Remix.

Here's some background on where we're at.

In general, stylesheets added to the page with `<link>` tend to provide the best user experience:

- The URL is cacheable in browsers and CDNs
- The URL can be shared across pages in the app
- The stylesheet can be loaded in parallel with the JavaScript bundles
- Remix can prefetch CSS assets when the user is about to visit a page with `<Link rel="prefetch">`.
- Changes to components don't break the cache for the styles
- Changes to the styles don't break the cache for the JavaScript

Therefore, CSS support in Remix boils down to one thing: it needs to create a CSS file you can add to the page with `<link rel="stylesheet">`. This seems like a reasonable request of a CSS framework--to generate a CSS file. Remix isn't against the frameworks that can't do this, it's just too early for us to add extension points to the compiler. Additionally, adding support directly inside of Remix is not tenable with the vast number of libraries out there.

Remix also supports "runtime" frameworks like styled components where styles are evaluated at runtime but don't require any kind of bundler integration--though we would prefer your stylesheets had a URL instead of being injected into style tags.

All this is to say that **we're still researching how best to integrate and work with the frameworks that require compiler integration**. With Remix's unique ability to prefetch, add, and remove CSS for partial UI on the page, we anticipate CSS frameworks will have some new ideas on how to support building actual CSS files to better support Remix and the performance of websites using them.

The two most popular approaches in the Remix community are route-based stylesheets and [Tailwind][tailwind]. Both have exceptional performance characteristics. In this document, we'll show how to use these two approaches as well as a few more.

## Regular Stylesheets

Remix makes writing plain CSS a viable option even for apps with a lot of UI. In our experience, writing plain CSS had maintenance issues for a few reasons. It was difficult to know:

- how and when to load CSS, so it was usually all loaded on every page
- if the class names and selectors you were using were accidentally styling other UI in the app
- if some rules weren't even used anymore as the CSS source code grew over time

Remix alleviates these issues with route-based stylesheets. Nested routes can each add their own stylesheets to the page and Remix will automatically prefetch, load, and unload them with the route. When the scope of concern is limited to just the active routes, the risks of these problems are reduced significantly. The only chances for conflicts are with the parent routes' styles (and even then, you will likely see the conflict since the parent route is also rendering).

### Route Styles

Each route can add style links to the page, for example:

```tsx filename=app/routes/dashboard.tsx
import styles from "~/styles/dashboard.css";

export function links() {
  return [{ rel: "stylesheet", href: styles }];
}
```

```tsx filename=app/routes/dashboard/accounts.tsx
import styles from "~/styles/accounts.css";

export function links() {
  return [{ rel: "stylesheet", href: styles }];
}
```

```tsx filename=app/routes/dashboard/sales.tsx
import styles from "~/styles/sales.css";

export function links() {
  return [{ rel: "stylesheet", href: styles }];
}
```

Given these routes, this table shows which CSS will apply at specific URLs:

| URL                 | Stylesheets     |
| ------------------- | --------------- |
| /dashboard          | - dashboard.css |
|                     |                 |
| /dashboard/accounts | - dashboard.css |
|                     | - accounts.css  |
|                     |                 |
| /dashboard/sales    | - dashboard.css |
|                     | - sales.css     |

It's subtle, but this little feature removes a lot of the difficulty when styling your app with plain stylesheets.

### Shared Component Styles

Websites large and small usually have a set of shared components used throughout the rest of the app: buttons, form elements, layouts, etc. When using plain style sheets in Remix there are two approaches we recommend.

#### Shared stylesheet

The first approach is very simple. Put them all in a `shared.css` file included in `app/root.tsx`. That makes it easy for the components themselves to share CSS code (and your editor to provide intellisense for things like [custom properties][custom-properties]), and each component already needs a unique module name in JavaScript anyway, so you can scope the styles to a unique class name or data attribute:

```css filename=app/styles/shared.css
/* scope with class names */
.PrimaryButton {
  /* ... */
}

.TileGrid {
  /* ... */
}

/* or scope with data attributes to avoid concatenating
   className props, but it's really up to you */
[data-primary-button] {
  /* ... */
}

[data-tile-grid] {
  /* ... */
}
```

While this file may become large, it'll be at a single URL that will be shared by all routes in the app.

This also makes it easy for routes to adjust the styles of a component without needing to add an official new variant to the API of that component. You know it won't affect the component anywhere but the `/accounts` routes.

```css filename=app/styles/accounts.css
.PrimaryButton {
  background: blue;
}
```

#### Surfacing Styles

A second approach is to write individual css files per component and then "surface" the styles up to the routes that use them.

Perhaps you have a `<Button>` in `app/components/button/index.js` with styles at `app/components/button/styles.css` as well as a `<PrimaryButton>` that extends it.

Note that these are not routes, but they export `links` functions as if they were. We'll use this to surface their styles to the routes that use them.

```css filename=app/components/button/styles.css
[data-button] {
  border: solid 1px;
  background: white;
  color: #454545;
}
```

```tsx filename=app/components/button/index.js lines=[1,3-5]
import styles from "./styles.css";

export const links = () => [
  { rel: "stylesheet", href: styles },
];

export const Button = React.forwardRef(
  ({ children, ...props }, ref) => {
    return <button {...props} ref={ref} data-button />;
  }
);
Button.displayName = "Button";
```

And then a `<PrimaryButton>` that extends it:

```css filename=app/components/primary-button/styles.css
[data-primary-button] {
  background: blue;
  color: white;
}
```

```tsx filename=app/components/primary-button/index.js lines=[1,5,12]
import { Button, links as buttonLinks } from "../button";
import styles from "./styles.css";

export const links = () => [
  ...buttonLinks(),
  { rel: "stylesheet", href: styles },
];

export const PrimaryButton = React.forwardRef(
  ({ children, ...props }, ref) => {
    return (
      <Button {...props} ref={ref} data-primary-button />
    );
  }
);
PrimaryButton.displayName = "PrimaryButton";
```

Note that the primary button's `links` include the base button's links. This way consumers of `<PrimaryButton>` don't need to know its dependencies (just like JavaScript imports).

Because these buttons are not routes, and therefore not associated with a URL segment, Remix doesn't know when to prefetch, load, or unload the styles. We need to "surface" the links up to the routes that use the components.

Consider that `routes/index.js` uses the primary button component:

```tsx filename=app/routes/index.js lines=[2-5,9]
import styles from "~/styles/index.css";
import {
  PrimaryButton,
  links as primaryButtonLinks,
} from "~/components/primary-button";

export function links() {
  return [
    ...primaryButtonLinks(),
    { rel: "stylesheet", href: styles },
  ];
}
```

Now Remix can prefetch, load, and unload the styles for `button.css`, `primary-button.css`, and the route's `index.css`.

An initial reaction to this is that routes have to know more than you want them to. Keep in mind that each component must be imported already, so it's not introducing a new dependency, just some boilerplate to get the assets. For example, consider a product category page like this:

```tsx filename=app/routes/$category.js lines=[5-9,25-32]
import type { LoaderArgs } from "@remix-run/node"; // or cloudflare/deno
import { json } from "@remix-run/node"; // or cloudflare/deno
import { useLoaderData } from "@remix-run/react";

import { TileGrid } from "~/components/tile-grid";
import { ProductTile } from "~/components/product-tile";
import { ProductDetails } from "~/components/product-details";
import { AddFavoriteButton } from "~/components/add-favorite-button";
import styles from "~/styles/$category.css";

export function links() {
  return [{ rel: "stylesheet", href: styles }];
}

export async function loader({ params }: LoaderArgs) {
  return json(
    await getProductsForCategory(params.category)
  );
}

export default function Category() {
  const products = useLoaderData<typeof loader>();
  return (
    <TileGrid>
      {products.map((product) => (
        <ProductTile key={product.id}>
          <ProductDetails product={product} />
          <AddFavoriteButton id={product.id} />
        </ProductTile>
      ))}
    </TileGrid>
  );
}
```

The component imports are already there, we just need to surface the assets:

```js filename=app/routes/$category.js lines=[3,7,11,15,22-25]
import {
  TileGrid,
  links as tileGridLinks,
} from "~/components/tile-grid";
import {
  ProductTile,
  links as productTileLinks,
} from "~/components/product-tile";
import {
  ProductDetails,
  links as productDetailsLinks,
} from "~/components/product-details";
import {
  AddFavoriteButton,
  links as addFavoriteLinks,
} from "~/components/add-favorite-button";
import styles from "~/styles/$category.css";

export function links() {
  return [
    ...tileGridLinks(),
    ...productTileLinks(),
    ...productDetailsLinks(),
    ...addFavoriteLinks(),
    { rel: "stylesheet", href: styles },
  ];
}

// ...
```

While that's a bit of boilerplate it enables a lot:

- You control your network tab, and CSS dependencies are clear in the code
- Co-located styles with your components
- The only CSS ever loaded is the CSS that's used on the current page
- When your components aren't used by a route, their CSS is unloaded from the page
- Remix will prefetch the CSS for the next page with [`<Link prefetch>`][link]
- When one component's styles change, browser and CDN caches for the other components won't break because they are all have their own URLs.
- When a component's JavaScript changes but its styles don't, the cache is not broken for the styles

#### Asset Preloads

Since these are just `<link>` tags, you can do more than stylesheet links, like adding asset preloads for SVG icon backgrounds of your elements:

```css filename=app/components/copy-to-clipboard.css
[data-copy-to-clipboard] {
  background: url("/icons/clipboard.svg");
}
```

```tsx filename=app/components/copy-to-clipboard.jsx lines=[4-9]
import styles from "./styles.css";

export const links = () => [
  {
    rel: "preload",
    href: "/icons/clipboard.svg",
    as: "image",
    type: "image/svg+xml",
  },
  { rel: "stylesheet", href: styles },
];

export const CopyToClipboard = React.forwardRef(
  ({ children, ...props }, ref) => {
    return (
      <Button {...props} ref={ref} data-copy-to-clipboard />
    );
  }
);
CopyToClipboard.displayName = "CopyToClipboard";
```

Not only will this make the asset high priority in the network tab, but Remix will turn that `preload` into a `prefetch` when you link to the page with [`<Link prefetch>`][link], so the SVG background is prefetched, in parallel, with the next route's data, modules, stylesheets, and any other preloads.

### Link Media Queries

Using plain stylesheets and `<link>` tags also opens up the ability to decrease the amount of CSS your user's browser has to process when it paints the screen. Link tags support `media`, so you can do the following:

```tsx lines=[10,15,20]
export function links() {
  return [
    {
      rel: "stylesheet",
      href: mainStyles,
    },
    {
      rel: "stylesheet",
      href: largeStyles,
      media: "(min-width: 1024px)",
    },
    {
      rel: "stylesheet",
      href: xlStyles,
      media: "(min-width: 1280px)",
    },
    {
      rel: "stylesheet",
      href: darkStyles,
      media: "(prefers-color-scheme: dark)",
    },
  ];
}
```

## Tailwind CSS

Perhaps the most popular way to style a Remix application in the community is to use [Tailwind CSS][tailwind]. It has the benefits of inline-style collocation for developer ergonomics and is able to generate a CSS file for Remix to import. The generated CSS file generally caps out around 8-10kb, even for large applications. Load that file into the `root.tsx` links and be done with it. If you don't have any CSS opinions, this is a great approach.

There are a couple of options for integrating Tailwind into your Remix application. You can use Remix's built-in support, or integrate Tailwind manually using their CLI.

### Built-in Tailwind Support

<docs-warning>This feature is unstable and currently only available behind a feature flag. We're confident in the use cases it solves but the API and implementation may change in the future.</docs-warning>

First, to enable built-in Tailwind support, set the `future.unstable_tailwind` feature flag in `remix.config.js`.

```js filename=remix.config.js
/** @type {import('@remix-run/dev').AppConfig} */
module.exports = {
  future: {
    unstable_tailwind: true,
  },
  // ...
};
```

Then install Tailwind:

```sh
npm install -D tailwindcss
```

Initialize a config file:

```sh
npx tailwindcss init
```

Now we can tell it which files to generate classes from:

```js filename=tailwind.config.js lines=[3]
/** @type {import('tailwindcss').Config} */
module.exports = {
  content: ["./app/**/*.{ts,tsx,jsx,js}"],
  theme: {
    extend: {},
  },
  plugins: [],
};
```

Then include the `@tailwind` directives in your CSS. For example, you could create a `tailwind.css` file at the root of your app:

```css filename=app/tailwind.css
@tailwind base;
@tailwind components;
@tailwind utilities;
```

Then add `tailwind.css` to your root route's `links` function:

```tsx filename=app/root.tsx
import type { LinksFunction } from "@remix-run/node"; // or cloudflare/deno

// ...

import styles from "./tailwind.css";

export const links: LinksFunction = () => [
  { rel: "stylesheet", href: styles },
];
```

With this setup in place, you can also use [Tailwind's functions and directives][tailwind-functions-and-directives] anywhere in your CSS.

Note that if you're also using Remix's [built-in PostCSS support][built-in-post-css-support], the Tailwind PostCSS plugin will be automatically included if it's missing, but you can also choose to manually include the Tailwind plugin in your PostCSS config instead if you'd prefer.

### Manual Tailwind Integration

It's also possible to use Tailwind without leveraging the built-in support by using the `tailwindcss` CLI directly.

First install a couple of dev dependencies:

```sh
npm install -D npm-run-all tailwindcss
```

Secondly, initialize a Tailwind config file:

```sh
npx tailwindcss init
```

Now we can tell it which files to generate classes from:

```js filename=tailwind.config.js lines=[3]
/** @type {import('tailwindcss').Config} */
module.exports = {
  content: ["./app/**/*.{ts,tsx,jsx,js}"],
  theme: {
    extend: {},
  },
  plugins: [],
};
```

Update the package scripts to generate the Tailwind file during dev and for the production build

```json filename=package.json lines=[4-10]
{
  // ...
  "scripts": {
    "build": "run-s \"build:*\"",
    "build:css": "npm run generate:css -- --minify",
    "build:remix": "remix build",
    "dev": "run-p \"dev:*\"",
    "dev:css": "npm run generate:css -- --watch",
    "dev:remix": "remix dev",
    "generate:css": "npx tailwindcss -o ./app/tailwind.css",
    "start": "remix-serve build"
  }
  // ...
}
```

Finally, import the generated CSS file into your app:

```tsx filename=app/root.tsx
import type { LinksFunction } from "@remix-run/node"; // or cloudflare/deno

// ...

import styles from "./tailwind.css";

export const links: LinksFunction = () => [
  { rel: "stylesheet", href: styles },
];
```

If you want to use Tailwind's `@apply` method to extract custom classes, create a css file in the root directory, eg `./styles/tailwind.css`:

```css filename=styles/tailwind.css
@tailwind base;
@tailwind components;
@tailwind utilities;

@layer components {
  .custom-class {
    @apply ...;
  }
}
```

Then alter how Tailwind is generating your css:

```json filename=package.json lines=[10]
{
  // ...
  "scripts": {
    "build": "run-s \"build:*\"",
    "build:css": "npm run generate:css -- --minify",
    "build:remix": "remix build",
    "dev": "run-p \"dev:*\"",
    "dev:css": "npm run generate:css -- --watch",
    "dev:remix": "remix dev",
    "generate:css": "npx tailwindcss -i ./styles/tailwind.css -o ./app/tailwind.css",
    "start": "remix-serve build"
  }
  // ...
}
```

It isn't required, but it's recommended to add the generated file to your `.gitignore` list:

```sh filename=.gitignore lines=[8]
node_modules

/.cache
/build
/public/build
.env

/app/tailwind.css
```

If you're using VS Code, it's recommended you install the [Tailwind IntelliSense extension][tailwind-intelli-sense-extension] for the best developer experience.

## Remote Stylesheets

You can load stylesheets from any server, here's an example of loading a modern css reset from unpkg.

```ts filename=app/root.tsx
import type { LinksFunction } from "@remix-run/node"; // or cloudflare/deno

export const links: LinksFunction = () => {
  return [
    {
      rel: "stylesheet",
      href: "https://unpkg.com/modern-css-reset@1.4.0/dist/reset.min.css",
    },
  ];
};
```

## PostCSS

<<<<<<< HEAD
[PostCSS][postcss] is a popular tool with a rich plugin ecosystem, commonly used to prefix CSS for older browsers, transpile future CSS syntax, inline images, lint your styles and more.

There are a couple of options for integrating PostCSS into your Remix application. You can use Remix's built-in support, or integrate PostCSS manually using their CLI.

### Built-in PostCSS Support

<docs-warning>This feature is unstable and currently only available behind a feature flag. We're confident in the use cases it solves but the API and implementation may change in the future.</docs-warning>

When a PostCSS config is detected, Remix will automatically run PostCSS across all CSS in your project. For example, to use [Autoprefixer][autoprefixer]:

1. Enable built-in PostCSS support by setting the the `future.unstable_postcss` feature flag in `remix.config.js`.

   ```js filename=remix.config.js
   /** @type {import('@remix-run/dev').AppConfig} */
   module.exports = {
     future: {
       unstable_postcss: true,
     },
     // ...
   };
   ```

2. Install any desired PostCSS plugins.

   ```sh
   npm install -D autoprefixer
   ```

3. Add `postcss.config.js` in the Remix root with configuration for your plugins.

   ```js filename=postcss.config.js
   module.exports = {
     plugins: {
       autoprefixer: {},
     },
   };
   ```

If you're using [Vanilla Extract][vanilla-extract-2], since it's already playing the role of CSS preprocessor, you may want to apply a different set of PostCSS plugins relative to other styles. To support this, you can export a function from `postcss.config.js` which is given a context object that lets you know when Remix is processing a Vanilla Extract file.

```js filename=postcss.config.js
module.exports = (ctx) => {
  return ctx.remix?.vanillaExtract
    ? {
        // PostCSS plugins for Vanilla Extract styles...
      }
    : {
        // PostCSS plugins for other styles...
      };
};
```

### Manual PostCSS Integration

It's also possible to use PostCSS without leveraging the built-in support. Here's the gist of it:
=======
While not built into Remix's compiler, it is straightforward to use PostCSS and add whatever syntax sugar you'd like to your stylesheets, here's the gist of it:
>>>>>>> 512c6e23

1. Use the `postcss` CLI directly alongside Remix
2. Build CSS into the Remix app directory from a styles source directory
3. Import your stylesheet to your modules like any other stylesheet

Here's how to set it up:

1. Install PostCSS along with its CLI and any desired plugins in your app.

   ```sh
   npm install -D postcss-cli postcss autoprefixer
   ```

2. Add `postcss.config.js` in the Remix root with configuration for your plugins.

   ```js filename=postcss.config.js
   module.exports = {
     plugins: {
       autoprefixer: {},
     },
   };
   ```

3. Add stylesheets to a `styles/` folder _next to `app/`_, we'll point postcss at this folder to build _into_ the `app/styles` folder next.

   ```sh
   mkdir styles
   touch styles/app.css
   ```

4. Add some scripts to your `package.json`

   ```json
   {
     "scripts": {
       "dev:css": "postcss styles --base styles --dir app/styles -w",
       "build:css": "postcss styles --base styles --dir app/styles --env production"
     }
   }
   ```

   These commands will process files from `./styles` into `./app/styles` where your Remix modules can import them.

   ```
   .
   ├── app
   │   └── styles (processed files)
   │       ├── app.css
   │       └── routes
   │           └── index.css
   └── styles (source files)
       ├── app.css
       └── routes
           └── index.css
   ```

   We recommend adding `app/styles` to your `.gitignore`.

5. Use it! When you're developing styles, open a terminal tab and run your new watch script:

   ```sh
   npm run dev:css
   ```

   When you're building for production, run

   ```sh
   npm run build:css
   ```

   Then import like any other css file:

   ```tsx filename=root.tsx
   import type { LinksFunction } from "@remix-run/node"; // or cloudflare/deno

   import styles from "./styles/app.css";

   export const links: LinksFunction = () => {
     return [{ rel: "stylesheet", href: styles }];
   };
   ```

You might want to use something like `concurrently` to avoid needing two terminal tabs to watch your CSS and run `remix dev`.

```sh
npm add -D concurrently
```

```json filename=package.json
{
  "scripts": {
    "dev": "concurrently \"npm run dev:css\" \"remix dev\""
  }
}
```

## CSS Preprocessors

You can use CSS preprocessors like LESS and SASS. Doing so requires running an additional build process to convert these files to CSS files. This can be done via the command line tools provided by the preprocessor or any equivalent tool.

Once converted to CSS by the preprocessor, the generated CSS files can be imported into your components via the [Route Module `links` export][route-module-links] function, just like any other CSS file in Remix.

To ease development with CSS preprocessors you can add npm scripts to your `package.json` that generate CSS files from your SASS or LESS files. These scripts can be run in parallel alongside any other npm scripts that you run for developing a Remix application.

An example using SASS.

1. First you'll need to install the tool your preprocess uses to generate CSS files.

```sh
npm add -D sass
```

2. Add an npm script to your `package.json`'s `script` section' that uses the installed tool to generate CSS files.

```json filename="package.json"
{
  // ...
  "scripts": {
    // ...
    "sass": "sass --watch app/:app/"
  }
  // ...
}
```

The above example assumes SASS files will be stored somewhere in the `app` folder.

The `--watch` flag included above will keep `sass` running as an active process, listening for changes to or for any new SASS files. When changes are made to the source file, `sass` will regenerate the CSS file automatically. Generated CSS files will be stored in the same location as their source files.

3. Run the npm script.

```sh
npm run sass
```

This will start the `sass` process. Any new SASS files, or changes to existing SASS files, will be detected by the running process.

You might want to use something like `concurrently` to avoid needing two terminal tabs to generate your CSS files and also run `remix dev`.

```sh
npm add -D concurrently
```

```json filename=package.json
{
  "scripts": {
    "dev": "concurrently \"npm run sass\" \"remix dev\""
  }
}
```

Running `npm run dev` will run the specified commands in parallel in a single terminal window.

## CSS-in-JS libraries

You can use CSS-in-JS libraries like Styled Components. Some of them require a "double render" in order to extract the styles from the component tree during the server render. It's unlikely this will affect performance in a significant way; React is pretty fast.

Here's some sample code to show how you might use Styled Components with Remix (you can also [find a runnable example in the Remix examples repository][styled-components-example]):

1. First you'll need to put a placeholder in your root component to control where the styles are inserted.

   ```tsx filename=app/root.tsx lines=[22-24]
   import type { MetaFunction } from "@remix-run/node"; // or cloudflare/deno
   import {
     Links,
     LiveReload,
     Meta,
     Outlet,
     Scripts,
     ScrollRestoration,
   } from "@remix-run/react";

   export const meta: MetaFunction = () => ({
     charset: "utf-8",
     viewport: "width=device-width,initial-scale=1",
   });

   export default function App() {
     return (
       <html lang="en">
         <head>
           <Meta />
           <Links />
           {typeof document === "undefined"
             ? "__STYLES__"
             : null}
         </head>
         <body>
           <Outlet />
           <ScrollRestoration />
           <Scripts />
           <LiveReload />
         </body>
       </html>
     );
   }
   ```

2. Your `entry.server.tsx` will look something like this:

   ```tsx filename=entry.server.tsx lines=[4,12,15-20,22-23]
   import { renderToString } from "react-dom/server";
   import { RemixServer } from "@remix-run/react";
   import type { EntryContext } from "@remix-run/node"; // or cloudflare/deno
   import { ServerStyleSheet } from "styled-components";

   export default function handleRequest(
     request: Request,
     responseStatusCode: number,
     responseHeaders: Headers,
     remixContext: EntryContext
   ) {
     const sheet = new ServerStyleSheet();

     let markup = renderToString(
       sheet.collectStyles(
         <RemixServer
           context={remixContext}
           url={request.url}
         />
       )
     );
     const styles = sheet.getStyleTags();
     markup = markup.replace("__STYLES__", styles);

     responseHeaders.set("Content-Type", "text/html");

     return new Response("<!DOCTYPE html>" + markup, {
       status: responseStatusCode,
       headers: responseHeaders,
     });
   }
   ```

Other CSS-in-JS libraries will have a similar setup. If you've got a CSS framework working well with Remix, please [contribute an example][examples]!

NOTE: You may run into hydration warnings when using Styled Components. Hopefully [this issue][styled-components-issue] will be fixed soon.

## CSS Bundling

<docs-warning>CSS-bundling features are unstable and currently only available behind feature flags. We're confident in the use cases they solve, but the API and implementation may change in the future.</docs-warning>

<docs-warning>When using CSS-bundling features, you should avoid using `export *` due to an [issue with esbuild's CSS tree shaking][esbuild-css-tree-shaking-issue].</docs-warning>

Many common approaches to CSS within the React community are only possible when bundling CSS, meaning that the CSS files you write during development are collected into a separate bundle as part of the build process.

When using CSS-bundling features, the Remix compiler will generate a single CSS file containing all bundled styles in your application. Note that any [regular stylesheet imports][regular-stylesheet-imports] will remain as separate files.

Unlike many other tools in the React ecosystem, we do not insert the CSS bundle into the page automatically. Instead, we ensure that you always have control over the link tags on your page. This lets you decide where the CSS file is loaded relative to other stylesheets in your app.

To get access to the CSS bundle, first install the `@remix-run/css-bundle` package.

```sh
npm install @remix-run/css-bundle
```

Then, import `cssBundleHref` and add it to a link descriptor—most likely in `root.tsx` so that it applies to your entire application.

```tsx filename=root.tsx lines=[2,6-8]
import type { LinksFunction } from "@remix-run/node"; // or cloudflare/deno
import { cssBundleHref } from "@remix-run/css-bundle";

export const links: LinksFunction = () => {
  return [
    ...(cssBundleHref
      ? [{ rel: "stylesheet", href: cssBundleHref }]
      : []),
    // ...
  ];
};
```

With this link tag inserted into the page, you're now ready to start using the various CSS bundling features built into Remix.

### CSS Modules

<docs-warning>This feature is unstable and currently only available behind a feature flag. We're confident in the use cases it solves but the API and implementation may change in the future.</docs-warning>

First, ensure you've set up [CSS bundling][css-bundling] in your application.

Then, to enable [CSS Modules], set the `future.unstable_cssModules` feature flag in `remix.config.js`.

```js filename=remix.config.js
/** @type {import('@remix-run/dev').AppConfig} */
module.exports = {
  future: {
    unstable_cssModules: true,
  },
  // ...
};
```

With this feature flag enabled, you can now opt into CSS Modules via the `.module.css` file name convention. For example:

```css filename=app/components/button/styles.module.css
.root {
  border: solid 1px;
  background: white;
  color: #454545;
}
```

```tsx filename=app/components/button/index.js lines=[1,9]
import styles from "./styles.module.css";

export const Button = React.forwardRef(
  ({ children, ...props }, ref) => {
    return (
      <button
        {...props}
        ref={ref}
        className={styles.root}
      />
    );
  }
);
Button.displayName = "Button";
```

### Vanilla Extract

<docs-warning>This feature is unstable and currently only available behind a feature flag. We're confident in the use cases it solves, but the API and implementation may change in the future.</docs-warning>

[Vanilla Extract][vanilla-extract] is a zero-runtime CSS-in-TypeScript (or JavaScript) library that lets you use TypeScript as your CSS preprocessor. Styles are written in separate `*.css.ts` (or `*.css.js`) files and all code within them is executed during the build process rather than in your user's browser. If you want to keep your CSS bundle size to a minimum, Vanilla Extract also provides an official library called [Sprinkles][sprinkles] that lets you define a custom set of utility classes and a type-safe function for accessing them at runtime.

First, ensure you've set up [CSS bundling][css-bundling] in your application.

Next, install Vanilla Extract's core styling package as a dev dependency.

```sh
npm install -D @vanilla-extract/css
```

Then, to enable Vanilla Extract, set the `future.unstable_vanillaExtract` feature flag in `remix.config.js`.

```js filename=remix.config.js
/** @type {import('@remix-run/dev').AppConfig} */
module.exports = {
  future: {
    unstable_vanillaExtract: true,
  },
  // ...
};
```

With this feature flag enabled, you can now opt into Vanilla Extract via the `.css.ts`/`.css.js` file name convention. For example:

```ts filename=app/components/button/styles.css.ts
import { style } from "@vanilla-extract/css";

export const root = style({
  border: "solid 1px",
  background: "white",
  color: "#454545",
});
```

```tsx filename=app/components/button/index.js lines=[1,9]
import * as styles from "./styles.css"; // Note that `.ts` is omitted here

export const Button = React.forwardRef(
  ({ children, ...props }, ref) => {
    return (
      <button
        {...props}
        ref={ref}
        className={styles.root}
      />
    );
  }
);
Button.displayName = "Button";
```

### CSS Side-Effect Imports

<docs-warning>This feature is unstable and currently only available behind a feature flag. We're confident in the use cases it solves, but the API and implementation may change in the future.</docs-warning>

Some NPM packages use side-effect imports of plain CSS files (e.g. `import "./styles.css"`) to declare the CSS dependencies of JavaScript files. If you want to consume one of these packages, first ensure you've set up [CSS bundling][css-bundling] in your application.

Then, set the `future.unstable_cssSideEffectImports` feature flag in `remix.config.js`.

```js filename=remix.config.js
/** @type {import('@remix-run/dev').AppConfig} */
module.exports = {
  future: {
    unstable_cssSideEffectImports: true,
  },
  // ...
};
```

Finally, since JavaScript runtimes don't support importing CSS in this way, you'll also need to add any relevant packages to the [`serverDependenciesToBundle`][server-dependencies-to-bundle] option in your `remix.config.js` file. This ensures that any CSS imports are compiled out of your code before running it on the server. For example, to use React Spectrum:

```js filename=remix.config.js
/** @type {import('@remix-run/dev').AppConfig} */
module.exports = {
  serverDependenciesToBundle: [
    /^@adobe\/react-spectrum/,
    /^@react-spectrum/,
    /^@spectrum-icons/,
  ],
  future: {
    unstable_cssSideEffectImports: true,
  },
  // ...
};
```

[custom-properties]: https://developer.mozilla.org/en-US/docs/Web/CSS/--*
[link]: ../components/link
[route-module-links]: ../route/links
[styled-components-example]: https://github.com/remix-run/examples/tree/main/styled-components
[examples]: https://github.com/remix-run/examples
[styled-components-issue]: https://github.com/styled-components/styled-components/issues/3660
[tailwind]: https://tailwindcss.com
[tailwind-functions-and-directives]: https://tailwindcss.com/docs/functions-and-directives
[tailwind-intelli-sense-extension]: https://marketplace.visualstudio.com/items?itemName=bradlc.vscode-tailwindcss
[postcss]: https://postcss.org
[autoprefixer]: https://github.com/postcss/autoprefixer
[postcss-preset-env]: https://preset-env.cssdb.org
[esbuild-css-tree-shaking-issue]: https://github.com/evanw/esbuild/issues/1370
[css modules]: https://github.com/css-modules/css-modules
[regular-stylesheet-imports]: #regular-stylesheets
[server-dependencies-to-bundle]: ../file-conventions/remix-config#serverdependenciestobundle
[css-bundling]: #css-bundling
[vanilla-extract]: https://vanilla-extract.style
[sprinkles]: https://vanilla-extract.style/documentation/packages/sprinkles
[built-in-post-css-support]: #built-in-postcss-support
[vanilla-extract-2]: #vanilla-extract<|MERGE_RESOLUTION|>--- conflicted
+++ resolved
@@ -600,7 +600,6 @@
 
 ## PostCSS
 
-<<<<<<< HEAD
 [PostCSS][postcss] is a popular tool with a rich plugin ecosystem, commonly used to prefix CSS for older browsers, transpile future CSS syntax, inline images, lint your styles and more.
 
 There are a couple of options for integrating PostCSS into your Remix application. You can use Remix's built-in support, or integrate PostCSS manually using their CLI.
@@ -656,9 +655,6 @@
 ### Manual PostCSS Integration
 
 It's also possible to use PostCSS without leveraging the built-in support. Here's the gist of it:
-=======
-While not built into Remix's compiler, it is straightforward to use PostCSS and add whatever syntax sugar you'd like to your stylesheets, here's the gist of it:
->>>>>>> 512c6e23
 
 1. Use the `postcss` CLI directly alongside Remix
 2. Build CSS into the Remix app directory from a styles source directory
